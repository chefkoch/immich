--- conflicted
+++ resolved
@@ -21,15 +21,10 @@
   unit-tests:
     name: Run unit test suites
     runs-on: ubuntu-latest
-<<<<<<< HEAD
+
     steps:
       - name: Checkout code
         uses: actions/checkout@v2
-=======
-      steps:
-        - name: Checkout code
-          uses: actions/checkout@v2      
->>>>>>> e1cac939
 
-        - name: Run tests
-          run: cd server && npm install && npm run test+      - name: Run tests
+        run: cd server && npm install && npm run test