--- conflicted
+++ resolved
@@ -4,11 +4,7 @@
   import { getAssetPlaybackUrl, getAssetThumbnailUrl } from '$lib/utils';
   import { handleError } from '$lib/utils/handle-error';
   import { AssetMediaSize } from '@immich/sdk';
-<<<<<<< HEAD
   import { createEventDispatcher, onDestroy, tick } from 'svelte';
-=======
-  import { tick } from 'svelte';
->>>>>>> 1a72602f
   import { swipe } from 'svelte-gestures';
   import type { SwipeCustomEvent } from 'svelte-gestures';
   import { fade } from 'svelte/transition';
