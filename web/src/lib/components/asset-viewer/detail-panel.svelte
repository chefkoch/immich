<script lang="ts">
  import { locale } from '$lib/stores/preferences.store';
  import { featureFlags } from '$lib/stores/server-config.store';
  import { getAssetFilename } from '$lib/utils/asset-utils';
  import { type AlbumResponseDto, type AssetResponseDto, ThumbnailFormat, api } from '@api';
  import { DateTime } from 'luxon';
  import { createEventDispatcher, onDestroy } from 'svelte';
  import { slide } from 'svelte/transition';
  import { asByteUnitString } from '../../utils/byte-units';
  import ImageThumbnail from '../assets/thumbnail/image-thumbnail.svelte';
  import UserAvatar from '../shared-components/user-avatar.svelte';
  import ChangeDate from '$lib/components/shared-components/change-date.svelte';
  import {
    mdiCalendar,
    mdiCameraIris,
    mdiClose,
    mdiEye,
    mdiEyeOff,
    mdiImageOutline,
    mdiMapMarkerOutline,
    mdiInformationOutline,
    mdiPencil,
  } from '@mdi/js';
  import Icon from '$lib/components/elements/icon.svelte';
  import PersonSidePanel from '../faces-page/person-side-panel.svelte';
  import CircleIconButton from '../elements/buttons/circle-icon-button.svelte';
  import Map from '../shared-components/map/map.svelte';
  import { boundingBoxesArray } from '$lib/stores/people.store';
  import { websocketStore } from '$lib/stores/websocket';
  import { AppRoute, QueryParameter } from '$lib/constants';
  import ChangeLocation from '../shared-components/change-location.svelte';
  import { handleError } from '../../utils/handle-error';
  import { user } from '$lib/stores/user.store';
<<<<<<< HEAD
  import { currentAsset } from '$lib/stores/assets.store';
=======
  import { autoGrowHeight } from '$lib/utils/autogrow';
  import { clickOutside } from '$lib/utils/click-outside';
>>>>>>> 81cf6537

  export let asset: AssetResponseDto;
  export let albums: AlbumResponseDto[] = [];
  export let albumId: string | null = null;

  let showAssetPath = false;
  let textArea: HTMLTextAreaElement;
  let description: string;
  let originalDescription: string;
  let showEditFaces = false;
  let previousId: string;

  $: {
    if (!previousId) {
      previousId = asset.id;
    }
    if (asset.id !== previousId) {
      showEditFaces = false;
      previousId = asset.id;
    }
  }

  $: isOwner = $user?.id === asset.ownerId;

  const handleNewAsset = async (newAsset: AssetResponseDto) => {
    description = newAsset?.exifInfo?.description || '';

    // Get latest description from server
<<<<<<< HEAD
    if (asset.id && !api.isSharedLink) {
      api.assetApi.getAssetById({ id: asset.id }).then((res) => {
        $currentAsset = res.data;
        people = res.data?.people?.people || [];
        textarea.value = res.data?.exifInfo?.description || '';
      });
=======
    if (newAsset.id && !api.isSharedLink) {
      const { data } = await api.assetApi.getAssetInfo({ id: asset.id });
      people = data?.people || [];

      description = data.exifInfo?.description || '';
>>>>>>> 81cf6537
    }
    originalDescription = description;
  };

  $: handleNewAsset(asset);

  $: latlng = (() => {
    const lat = asset.exifInfo?.latitude;
    const lng = asset.exifInfo?.longitude;

    if (lat && lng) {
      return { lat: Number(lat.toFixed(7)), lng: Number(lng.toFixed(7)) };
    }
  })();

  $: people = asset.people?.people || [];
  $: numberOfFaces = asset.people?.numberOfAssets || 0;
  $: showingHiddenPeople = false;

  const unsubscribe = websocketStore.onAssetUpdate.subscribe((assetUpdate) => {
    if (assetUpdate && assetUpdate.id === asset.id) {
      asset = assetUpdate;
    }
  });

  onDestroy(() => {
    unsubscribe();
  });

  const dispatch = createEventDispatcher<{
    close: void;
    descriptionFocusIn: void;
    descriptionFocusOut: void;
    click: AlbumResponseDto;
    closeViewer: void;
  }>();

  const handleKeypress = async (event: KeyboardEvent) => {
    if (event.target !== textArea) {
      return;
    }
    const ctrl = event.ctrlKey;
    switch (event.key) {
      case 'Enter':
        if (ctrl && event.target === textArea) {
          handleFocusOut();
        }
    }
  };

  const getMegapixel = (width: number, height: number): number | undefined => {
    const megapixel = Math.round((height * width) / 1_000_000);

    if (megapixel) {
      return megapixel;
    }

    return undefined;
  };

  const handleRefreshPeople = async () => {
<<<<<<< HEAD
    await api.assetApi.getAssetById({ id: asset.id }).then((res) => {
      people = res.data?.people?.people || [];
      numberOfFaces = asset.people?.numberOfAssets || 0;
      textarea.value = res.data?.exifInfo?.description || '';
=======
    await api.assetApi.getAssetInfo({ id: asset.id }).then((res) => {
      people = res.data?.people || [];
      textArea.value = res.data?.exifInfo?.description || '';
>>>>>>> 81cf6537
    });
    showEditFaces = false;
  };

  const handleFocusIn = () => {
    dispatch('descriptionFocusIn');
  };

  const handleFocusOut = async () => {
    textArea.blur();
    if (description === originalDescription) {
      return;
    }
    originalDescription = description;
    dispatch('descriptionFocusOut');
    try {
      await api.assetApi.updateAsset({
        id: asset.id,
        updateAssetDto: { description },
      });
    } catch (error) {
      handleError(error, 'Cannot update the description');
    }
  };

  const toggleAssetPath = () => (showAssetPath = !showAssetPath);

  let isShowChangeDate = false;

  async function handleConfirmChangeDate(dateTimeOriginal: string) {
    isShowChangeDate = false;
    try {
      await api.assetApi.updateAsset({ id: asset.id, updateAssetDto: { dateTimeOriginal } });
    } catch (error) {
      handleError(error, 'Unable to change date');
    }
  }

  let isShowChangeLocation = false;

  async function handleConfirmChangeLocation(gps: { lng: number; lat: number }) {
    isShowChangeLocation = false;

    try {
      await api.assetApi.updateAsset({
        id: asset.id,
        updateAssetDto: {
          latitude: gps.lat,
          longitude: gps.lng,
        },
      });
    } catch (error) {
      handleError(error, 'Unable to change location');
    }
  }
</script>

<svelte:window on:keydown={handleKeypress} />

<section class="relative p-2 dark:bg-immich-dark-bg dark:text-immich-dark-fg">
  <div class="flex place-items-center gap-2">
    <button
      class="flex place-content-center place-items-center rounded-full p-3 transition-colors hover:bg-gray-200 dark:text-immich-dark-fg dark:hover:bg-gray-900"
      on:click={() => dispatch('close')}
    >
      <Icon path={mdiClose} size="24" />
    </button>

    <p class="text-lg text-immich-fg dark:text-immich-dark-fg">Info</p>
  </div>

  {#if asset.isOffline}
    <section class="px-4 py-4">
      <div role="alert">
        <div class="rounded-t bg-red-500 px-4 py-2 font-bold text-white">Asset offline</div>
        <div class="rounded-b border border-t-0 border-red-400 bg-red-100 px-4 py-3 text-red-700">
          <p>
            This asset is offline. Immich can not access its file location. Please ensure the asset is available and
            then rescan the library.
          </p>
        </div>
      </div>
    </section>
  {/if}

  {#if isOwner}
    <section class="px-4 mt-10">
      {#key asset.id}
        <textarea
          disabled={!isOwner || api.isSharedLink}
          bind:this={textArea}
          class="max-h-[500px]
      w-full resize-none overflow-hidden border-b border-gray-500 bg-transparent text-base text-black outline-none transition-all focus:border-b-2 focus:border-immich-primary disabled:border-none dark:text-white dark:focus:border-immich-dark-primary"
          placeholder={!isOwner ? '' : 'Add a description'}
          on:focusin={handleFocusIn}
          on:focusout={handleFocusOut}
          on:input={() => autoGrowHeight(textArea)}
          bind:value={description}
          use:autoGrowHeight
          use:clickOutside
          on:outclick={handleFocusOut}
        />
      {/key}
    </section>
  {:else if description}
    <p class="px-4 break-words whitespace-pre-line w-full text-black dark:text-white text-base">{description}</p>
  {/if}

  {#if !api.isSharedLink && numberOfFaces > 0}
    <section class="px-4 py-4 text-sm">
      <div class="flex h-10 w-full items-center justify-between">
        <h2>PEOPLE</h2>
        <div class="flex gap-2 items-center">
          {#if people.some((person) => person.isHidden)}
            <CircleIconButton
              title="Show hidden people"
              icon={showingHiddenPeople ? mdiEyeOff : mdiEye}
              padding="1"
              buttonSize="32"
              on:click={() => (showingHiddenPeople = !showingHiddenPeople)}
            />
          {/if}
          <CircleIconButton
            title="Edit people"
            icon={mdiPencil}
            padding="1"
            size="20"
            buttonSize="32"
            on:click={() => (showEditFaces = true)}
          />
        </div>
      </div>

      <div class="mt-2 flex flex-wrap gap-2">
        {#each people as person, index (person.id)}
          {#if showingHiddenPeople || !person.isHidden}
            <div
              class="w-[90px]"
              role="button"
              tabindex={index}
              on:focus={() => ($boundingBoxesArray = people[index].faces)}
              on:mouseover={() => ($boundingBoxesArray = people[index].faces)}
              on:mouseleave={() => ($boundingBoxesArray = [])}
            >
              <a
                href="{AppRoute.PEOPLE}/{person.id}?{QueryParameter.PREVIOUS_ROUTE}={albumId
                  ? `${AppRoute.ALBUMS}/${albumId}`
                  : AppRoute.PHOTOS}"
                on:click={() => dispatch('closeViewer')}
              >
                <div class="relative">
                  <ImageThumbnail
                    curve
                    shadow
                    url={api.getPeopleThumbnailUrl(person.id)}
                    altText={person.name}
                    title={person.name}
                    widthStyle="90px"
                    heightStyle="90px"
                    thumbhash={null}
                    hidden={person.isHidden}
                  />
                </div>
                <p class="mt-1 truncate font-medium" title={person.name}>{person.name}</p>
                {#if person.birthDate}
                  {@const personBirthDate = DateTime.fromISO(person.birthDate)}
                  {@const age = Math.floor(DateTime.fromISO(asset.fileCreatedAt).diff(personBirthDate, 'years').years)}
                  {@const ageInMonths = Math.floor(
                    DateTime.fromISO(asset.fileCreatedAt).diff(personBirthDate, 'months').months,
                  )}
                  {#if age >= 0}
                    <p
                      class="font-light"
                      title={personBirthDate.toLocaleString(
                        {
                          month: 'long',
                          day: 'numeric',
                          year: 'numeric',
                        },
                        { locale: $locale },
                      )}
                    >
                      {#if ageInMonths <= 11}
                        Age {ageInMonths} months
                      {:else}
                        Age {age}
                      {/if}
                    </p>
                  {/if}
                {/if}
              </a>
            </div>
          {/if}
        {/each}
      </div>
    </section>
  {/if}

  <div class="px-4 py-4">
    {#if !asset.exifInfo && !asset.isExternal}
      <p class="text-sm">NO EXIF INFO AVAILABLE</p>
    {:else if !asset.exifInfo && asset.isExternal}
      <div class="flex gap-4 py-4">
        <div>
          <p class="break-all">
            Metadata not loaded for {asset.originalPath}
          </p>
        </div>
      </div>
    {:else}
      <div class="flex h-10 w-full items-center justify-between text-sm">
        <h2>DETAILS</h2>
      </div>
    {/if}

    {#if asset.exifInfo?.dateTimeOriginal && !asset.isReadOnly}
      {@const assetDateTimeOriginal = DateTime.fromISO(asset.exifInfo.dateTimeOriginal, {
        zone: asset.exifInfo.timeZone ?? undefined,
      })}
      <div
        class="flex justify-between place-items-start gap-4 py-4"
        tabindex="0"
        role="button"
        on:click={() => (isOwner ? (isShowChangeDate = true) : null)}
        on:keydown={(event) => (isOwner ? event.key === 'Enter' && (isShowChangeDate = true) : null)}
        title={isOwner ? 'Edit date' : ''}
        class:hover:dark:text-immich-dark-primary={isOwner}
        class:hover:text-immich-primary={isOwner}
      >
        <div class="flex gap-4">
          <div>
            <Icon path={mdiCalendar} size="24" />
          </div>

          <div>
            <p>
              {assetDateTimeOriginal.toLocaleString(
                {
                  month: 'short',
                  day: 'numeric',
                  year: 'numeric',
                },
                { locale: $locale },
              )}
            </p>
            <div class="flex gap-2 text-sm">
              <p>
                {assetDateTimeOriginal.toLocaleString(
                  {
                    weekday: 'short',
                    hour: 'numeric',
                    minute: '2-digit',
                    timeZoneName: 'longOffset',
                  },
                  { locale: $locale },
                )}
              </p>
            </div>
          </div>
        </div>

        {#if isOwner}
          <button class="focus:outline-none p-1">
            <Icon path={mdiPencil} size="20" />
          </button>
        {/if}
      </div>
    {:else if !asset.exifInfo?.dateTimeOriginal && !asset.isReadOnly && isOwner}
      <div class="flex justify-between place-items-start gap-4 py-4">
        <div class="flex gap-4">
          <div>
            <Icon path={mdiCalendar} size="24" />
          </div>
        </div>
        <button class="focus:outline-none p-1">
          <Icon path={mdiPencil} size="20" />
        </button>
      </div>
    {:else if asset.exifInfo?.dateTimeOriginal && asset.isReadOnly}
      {@const assetDateTimeOriginal = DateTime.fromISO(asset.exifInfo.dateTimeOriginal, {
        zone: asset.exifInfo.timeZone ?? undefined,
      })}
      <div class="flex justify-between place-items-start gap-4 py-4">
        <div class="flex gap-4">
          <div>
            <Icon path={mdiCalendar} size="24" />
          </div>

          <div>
            <p>
              {assetDateTimeOriginal.toLocaleString(
                {
                  month: 'short',
                  day: 'numeric',
                  year: 'numeric',
                },
                { locale: $locale },
              )}
            </p>
            <div class="flex gap-2 text-sm">
              <p>
                {assetDateTimeOriginal.toLocaleString(
                  {
                    weekday: 'short',
                    hour: 'numeric',
                    minute: '2-digit',
                    timeZoneName: 'longOffset',
                  },
                  { locale: $locale },
                )}
              </p>
            </div>
          </div>
        </div>
      </div>
    {/if}

    {#if isShowChangeDate}
      {@const assetDateTimeOriginal = asset.exifInfo?.dateTimeOriginal
        ? DateTime.fromISO(asset.exifInfo.dateTimeOriginal, {
            zone: asset.exifInfo.timeZone ?? undefined,
          })
        : DateTime.now()}
      <ChangeDate
        initialDate={assetDateTimeOriginal}
        on:confirm={({ detail: date }) => handleConfirmChangeDate(date)}
        on:cancel={() => (isShowChangeDate = false)}
      />
    {/if}

    {#if asset.exifInfo?.fileSizeInByte}
      <div class="flex gap-4 py-4">
        <div><Icon path={mdiImageOutline} size="24" /></div>

        <div>
          <p class="break-all flex place-items-center gap-2">
            {#if isOwner}
              {asset.originalFileName}
              <button title="Show File Location" on:click={toggleAssetPath}>
                <Icon path={mdiInformationOutline} />
              </button>
            {:else}
              {getAssetFilename(asset)}
            {/if}
          </p>
          <div class="flex gap-2 text-sm">
            {#if asset.exifInfo.exifImageHeight && asset.exifInfo.exifImageWidth}
              {#if getMegapixel(asset.exifInfo.exifImageHeight, asset.exifInfo.exifImageWidth)}
                <p>
                  {getMegapixel(asset.exifInfo.exifImageHeight, asset.exifInfo.exifImageWidth)} MP
                </p>
              {/if}

              <p>{asset.exifInfo.exifImageHeight} x {asset.exifInfo.exifImageWidth}</p>
            {/if}
            <p>{asByteUnitString(asset.exifInfo.fileSizeInByte, $locale)}</p>
          </div>
          {#if showAssetPath}
            <p class="text-xs opacity-50 break-all" transition:slide={{ duration: 250 }}>
              {asset.originalPath}
            </p>
          {/if}
        </div>
      </div>
    {/if}

    {#if asset.exifInfo?.make || asset.exifInfo?.model || asset.exifInfo?.fNumber}
      <div class="flex gap-4 py-4">
        <div><Icon path={mdiCameraIris} size="24" /></div>

        <div>
          <p>{asset.exifInfo.make || ''} {asset.exifInfo.model || ''}</p>
          <div class="flex gap-2 text-sm">
            {#if asset.exifInfo?.fNumber}
              <p>{`ƒ/${asset.exifInfo.fNumber.toLocaleString($locale)}` || ''}</p>
            {/if}

            {#if asset.exifInfo.exposureTime}
              <p>{`${asset.exifInfo.exposureTime}`}</p>
            {/if}

            {#if asset.exifInfo.focalLength}
              <p>{`${asset.exifInfo.focalLength.toLocaleString($locale)} mm`}</p>
            {/if}

            {#if asset.exifInfo.iso}
              <p>
                {`ISO ${asset.exifInfo.iso}`}
              </p>
            {/if}
          </div>
        </div>
      </div>
    {/if}

    {#if asset.exifInfo?.city && !asset.isReadOnly}
      <div
        class="flex justify-between place-items-start gap-4 py-4"
        on:click={() => (isOwner ? (isShowChangeLocation = true) : null)}
        on:keydown={(event) => (isOwner ? event.key === 'Enter' && (isShowChangeLocation = true) : null)}
        tabindex="0"
        title={isOwner ? 'Edit location' : ''}
        role="button"
        class:hover:dark:text-immich-dark-primary={isOwner}
        class:hover:text-immich-primary={isOwner}
      >
        <div class="flex gap-4">
          <div><Icon path={mdiMapMarkerOutline} size="24" /></div>

          <div>
            <p>{asset.exifInfo.city}</p>
            {#if asset.exifInfo?.state}
              <div class="flex gap-2 text-sm">
                <p>{asset.exifInfo.state}</p>
              </div>
            {/if}
            {#if asset.exifInfo?.country}
              <div class="flex gap-2 text-sm">
                <p>{asset.exifInfo.country}</p>
              </div>
            {/if}
          </div>
        </div>

        {#if isOwner}
          <div>
            <Icon path={mdiPencil} size="20" />
          </div>
        {/if}
      </div>
    {:else if !asset.exifInfo?.city && !asset.isReadOnly && isOwner}
      <div
        class="flex justify-between place-items-start gap-4 py-4 rounded-lg hover:dark:text-immich-dark-primary hover:text-immich-primary"
        on:click={() => (isShowChangeLocation = true)}
        on:keydown={(event) => event.key === 'Enter' && (isShowChangeLocation = true)}
        tabindex="0"
        role="button"
        title="Add location"
      >
        <div class="flex gap-4">
          <div>
            <div><Icon path={mdiMapMarkerOutline} size="24" /></div>
          </div>

          <p>Add a location</p>
        </div>
        <div class="focus:outline-none p-1">
          <Icon path={mdiPencil} size="20" />
        </div>
      </div>
    {:else if asset.exifInfo?.city && asset.isReadOnly}
      <div class="flex justify-between place-items-start gap-4 py-4">
        <div class="flex gap-4">
          <div><Icon path={mdiMapMarkerOutline} size="24" /></div>

          <div>
            <p>{asset.exifInfo.city}</p>
            {#if asset.exifInfo?.state}
              <div class="flex gap-2 text-sm">
                <p>{asset.exifInfo.state}</p>
              </div>
            {/if}
            {#if asset.exifInfo?.country}
              <div class="flex gap-2 text-sm">
                <p>{asset.exifInfo.country}</p>
              </div>
            {/if}
          </div>
        </div>
      </div>
    {/if}
    {#if isShowChangeLocation}
      <ChangeLocation
        {asset}
        on:confirm={({ detail: gps }) => handleConfirmChangeLocation(gps)}
        on:cancel={() => (isShowChangeLocation = false)}
      />
    {/if}
  </div>
</section>

{#if latlng && $featureFlags.loaded && $featureFlags.map}
  <div class="h-[360px]">
    <Map
      mapMarkers={[{ lat: latlng.lat, lon: latlng.lng, id: asset.id }]}
      center={latlng}
      zoom={15}
      simplified
      useLocationPin
    >
      <svelte:fragment slot="popup" let:marker>
        {@const { lat, lon } = marker}
        <div class="flex flex-col items-center gap-1">
          <p class="font-bold">{lat.toPrecision(6)}, {lon.toPrecision(6)}</p>
          <a
            href="https://www.openstreetmap.org/?mlat={lat}&mlon={lon}&zoom=15#map=15/{lat}/{lon}"
            target="_blank"
            class="font-medium text-immich-primary"
          >
            Open in OpenStreetMap
          </a>
        </div>
      </svelte:fragment>
    </Map>
  </div>
{/if}

{#if asset.owner && !isOwner}
  <section class="px-6 pt-6 dark:text-immich-dark-fg">
    <p class="text-sm">SHARED BY</p>
    <div class="flex gap-4 pt-4">
      <div>
        <UserAvatar user={asset.owner} size="md" />
      </div>

      <div class="mb-auto mt-auto">
        <p>
          {asset.owner.name}
        </p>
      </div>
    </div>
  </section>
{/if}

{#if albums.length > 0}
  <section class="p-6 dark:text-immich-dark-fg">
    <p class="pb-4 text-sm">APPEARS IN</p>
    {#each albums as album}
      <a data-sveltekit-preload-data="hover" href={`/albums/${album.id}`}>
        <!-- svelte-ignore a11y-no-static-element-interactions -->
        <div
          class="flex gap-4 py-2 hover:cursor-pointer"
          on:click={() => dispatch('click', album)}
          on:keydown={() => dispatch('click', album)}
        >
          <div>
            <img
              alt={album.albumName}
              class="h-[50px] w-[50px] rounded object-cover"
              src={album.albumThumbnailAssetId &&
                api.getAssetThumbnailUrl(album.albumThumbnailAssetId, ThumbnailFormat.Jpeg)}
              draggable="false"
            />
          </div>

          <div class="mb-auto mt-auto">
            <p class="dark:text-immich-dark-primary">{album.albumName}</p>
            <div class="flex gap-2 text-sm">
              <p>{album.assetCount} items</p>
              {#if album.shared}
                <p>· Shared</p>
              {/if}
            </div>
          </div>
        </div>
      </a>
    {/each}
  </section>
{/if}

{#if showEditFaces}
  <PersonSidePanel
    on:close={() => {
      showEditFaces = false;
    }}
    on:refresh={handleRefreshPeople}
  />
{/if}<|MERGE_RESOLUTION|>--- conflicted
+++ resolved
@@ -31,12 +31,8 @@
   import ChangeLocation from '../shared-components/change-location.svelte';
   import { handleError } from '../../utils/handle-error';
   import { user } from '$lib/stores/user.store';
-<<<<<<< HEAD
-  import { currentAsset } from '$lib/stores/assets.store';
-=======
   import { autoGrowHeight } from '$lib/utils/autogrow';
   import { clickOutside } from '$lib/utils/click-outside';
->>>>>>> 81cf6537
 
   export let asset: AssetResponseDto;
   export let albums: AlbumResponseDto[] = [];
@@ -65,20 +61,11 @@
     description = newAsset?.exifInfo?.description || '';
 
     // Get latest description from server
-<<<<<<< HEAD
-    if (asset.id && !api.isSharedLink) {
-      api.assetApi.getAssetById({ id: asset.id }).then((res) => {
-        $currentAsset = res.data;
-        people = res.data?.people?.people || [];
-        textarea.value = res.data?.exifInfo?.description || '';
-      });
-=======
     if (newAsset.id && !api.isSharedLink) {
       const { data } = await api.assetApi.getAssetInfo({ id: asset.id });
       people = data?.people || [];
 
       description = data.exifInfo?.description || '';
->>>>>>> 81cf6537
     }
     originalDescription = description;
   };
@@ -140,16 +127,9 @@
   };
 
   const handleRefreshPeople = async () => {
-<<<<<<< HEAD
-    await api.assetApi.getAssetById({ id: asset.id }).then((res) => {
-      people = res.data?.people?.people || [];
-      numberOfFaces = asset.people?.numberOfAssets || 0;
-      textarea.value = res.data?.exifInfo?.description || '';
-=======
     await api.assetApi.getAssetInfo({ id: asset.id }).then((res) => {
       people = res.data?.people || [];
       textArea.value = res.data?.exifInfo?.description || '';
->>>>>>> 81cf6537
     });
     showEditFaces = false;
   };
