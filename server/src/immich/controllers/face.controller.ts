--- conflicted
+++ resolved
@@ -1,10 +1,5 @@
-<<<<<<< HEAD
-import { AssetFaceResponseDto, AuthUserDto, FaceDto, PersonResponseDto, PersonService } from '@app/domain';
+import { AssetFaceResponseDto, AuthDto, FaceDto, PersonResponseDto, PersonService } from '@app/domain';
 import { Body, Controller, Delete, Get, Param, Put, Query } from '@nestjs/common';
-=======
-import { AssetFaceResponseDto, AuthDto, FaceDto, PersonResponseDto, PersonService } from '@app/domain';
-import { Body, Controller, Get, Param, Put, Query } from '@nestjs/common';
->>>>>>> 33529d1d
 import { ApiTags } from '@nestjs/swagger';
 import { Auth, Authenticated } from '../app.guard';
 import { UseValidation } from '../app.utils';
@@ -23,9 +18,8 @@
   }
 
   @Put(':id')
-<<<<<<< HEAD
   reassignFace(
-    @AuthUser() authUser: AuthUserDto,
+    @Auth() authUser: AuthDto,
     @Param() { id }: UUIDParamDto,
     @Body() dto: FaceDto,
   ): Promise<PersonResponseDto> {
@@ -33,15 +27,7 @@
   }
 
   @Delete(':id')
-  unassignFace(@AuthUser() authUser: AuthUserDto, @Param() { id }: UUIDParamDto): Promise<AssetFaceResponseDto> {
+  unassignFace(@Auth() authUser: AuthDto, @Param() { id }: UUIDParamDto): Promise<AssetFaceResponseDto> {
     return this.service.unassignFace(authUser, id);
-=======
-  reassignFacesById(
-    @Auth() auth: AuthDto,
-    @Param() { id }: UUIDParamDto,
-    @Body() dto: FaceDto,
-  ): Promise<PersonResponseDto> {
-    return this.service.reassignFacesById(auth, id, dto);
->>>>>>> 33529d1d
   }
 }